from functools import lru_cache
from itertools import product
import os, re, gzip, json
import pandas as pd
import numpy as np
from IPython.display import display, HTML
from wavescapes import apply_dft_to_pitch_class_matrix, build_utm_from_one_row

from utils import most_resonant, pitch_class_matrix_to_minor_major,  pitch_class_matrix_to_tritone, center_of_mass, partititions_entropy, make_adj_list

def get_dfts(debussy_repo='.'):
    pcvs = get_pcvs(debussy_repo)
    return {fname: apply_dft_to_pitch_class_matrix(pcv) for fname, pcv in pcvs.items()}


def get_mag_phase_mx(data_folder, normalization='0c', indulge_prototypes=False):
    """_summary_

    Parameters
    ----------
    data_folder : _type_
        _description_
    normalization : str, optional
        _description_, by default '0c'
    indulge_prototypes : bool, optional
        _description_, by default False

    Returns
    -------
<<<<<<< HEAD
    dict
        {fname -> np.array} (NxNx6x2) magnitude-phase matrices with selected normalization applied.
=======
    dict of str or dict of dict
        If norm_params is a (list containing a) single tuple, the result is a {debussy_filename -> pickle_filepath}
        dict. If it contains several tuples, the result is a {debussy_filename -> {norm_params -> pickle_filepath}}
    """
    norm_params = check_norm_params(norm_params)
    several = len(norm_params) > 1
    result = defaultdict(dict) if several else dict()
    for norm, fname, path in find_pickles(data_folder, norm_params):
        mag_phase_mx = load_pickled_file(path, long=long)
        if mag_phase_mx is None:
            continue
        if several:
            result[fname][norm] = mag_phase_mx
        else:
            result[fname] = mag_phase_mx
    if len(result) == 0:
        print(f"No pickled numpy matrices with correct file names found in {data_folder}.")
    return dict(result)

def check_norm_params(norm_params):
    """If the argument is a tuple, turn it into a list of one tuple. Then check if
    the tuples correspond to valid normalization parameters."""
    int2norm = {i: (how, indulge) for i, (indulge, how) in enumerate(product((False, True), ('0c', 'post_norm', 'max_weighted', 'max')))}
    if isinstance(norm_params, tuple) or isinstance(norm_params, int):
        norm_params = [norm_params]
    norm_params = [int2norm[p] if isinstance(p, int) else p for p in norm_params]
    for t in norm_params:
        assert len(t) == 2, f"norm_params need to be (how, indulge_prototypes) pairs, not {t}"
        assert t[0] in NORM_METHODS, f"how needs to be one of {NORM_METHODS}, not {t[0]}"
    return norm_params


def display_wavescapes(wavescape_folder, fname, norm_method, summaries=False, grey=False, rows=2):
    coeff2path = get_wavescape_fnames(wavescape_folder, norm_method, fname, summaries=summaries, grey=grey)
    if len(coeff2path) == 0:
        print("No wavescapes found.")
        return
    if summaries:
        coeff2path = {i: coeff2path[key] for i, key in enumerate(('mag', 'ent'), 1) if key in coeff2path}
    total = 2 if summaries else 6
    assert rows <= total, f"Cannot display {rows} rows for {total} requested elements."
    cols_per_row = total // rows
    rows_first_ix = range(1, total+1, cols_per_row)
    html = "<table>"
    for row in rows_first_ix:
        html += "<tr>"
        for col in range(cols_per_row):
            i = row + col
            html += "<td>"
            if i in coeff2path:
                html += f"<img src='{os.path.join(wavescape_folder, coeff2path[i])}' alt='coeff_{i}'/>"
            html += "</td>"
        html += "</tr>"
    html += "</table>"
    display(HTML(html))
    

def find_pickles(data_folder, norm_params, ext='npy.gz'):
    """ Generator function that scans data_folder for particular filenames
     and yields the paths.

    Parameters
    ----------
    data_folder : str
        Scan the file names in this directory.
    norm_params : list of tuple
        One or several (how, indulge_prototype) pairs.
    coeff : str, optional
        If the filenames include a 'c{N}-' component for coefficient N, select N.
    ext : str, optional
        The extension of the files to detect.

    Yields
    ------
    (str, int), str, str
        For each found file matching the critera, return norm_params, debussy_fname, pickled_filepath
>>>>>>> f2b82fc8
    """
    how = ('0c', 'post_norm', 'max_weighted', 'max')
    assert normalization in how, f"normalization needs to be one of {how}, not {normalization}"
    data_folder = os.path.expanduser(data_folder)
    assert os.path.isdir(data_folder), data_folder + " is not an existing directory."
<<<<<<< HEAD
    data_regex = r"^(?P<fname>.*)-(?:c(?P<coeff>\d)-)?(?P<how>0c|post_norm|max|max_weighted)(?P<indulge_prototype>\+indulge)?\.(?P<extension>png|npy\.gz)$"
    # this regex can also be used for the computed wavescapes, which is why it includes the <coeff> group and allows for the extension png
=======
    ext_reg = ext.lstrip('.').replace('.', r'\.') + ')$'
    data_regex = r"^(?P<fname>.*?)-(?P<how>0c|post_norm|max|max_weighted)(?P<indulge_prototype>\+indulge)?\.(?P<extension>" + ext_reg
    for f in sorted(os.listdir(data_folder)):
        m = re.search(data_regex, f)
        if m is None:
            continue
        capture_groups = m.groupdict()
        does_indulge = capture_groups['indulge_prototype'] is not None
        params = (capture_groups['how'], does_indulge)
        if params in norm_params:
            path = os.path.join(data_folder, f)
            yield params, capture_groups['fname'], path
                
                
def find_wavescapes(data_folder, norm_params, fname=None, summary_by_ent=None, grey=None, ext='png'):
    """ Generator function that scans data_folder for particular filenames
     and yields the paths.

    Parameters
    ----------
    data_folder : str
        Scan the file names in this directory.
    norm_params : list of tuple
        One or several (how, indulge_prototype) pairs.
    coeff : str, optional
        If the filenames include a 'c{N}-' component for coefficient N, select N.
    ext : str, optional
        The extension of the files to detect.

    Yields
    ------
    (str, int), str, str
        For each found file matching the critera, return norm_params, debussy_fname, pickled_filepath
    """
    norm_params = check_norm_params(norm_params)
    data_folder = resolve_dir(data_folder)
    assert os.path.isdir(data_folder), data_folder + " is not an existing directory."
    regex = f"^(?P<fname>{fname if fname is not None else '.*?'})"
    regex += r"-(?:c(?P<coeff>\d)-)?(?P<how>0c|post_norm|max|max_weighted)(?P<indulge_prototype>\+indulge)?"
    if summary_by_ent is None:
        regex += r"(?P<summary>-summary-by-(?P<by>ent|mag))?"
    elif summary_by_ent:
        regex += r"(?P<summary>-summary-by-ent)"
    else:
        regex += r"(?P<summary>-summary-by-mag)"
    if grey is None:
        regex += r"(?P<grey>-grey)?"
    elif grey:
        regex += r"(?P<grey>-grey)"
    regex += r"\.(?P<extension>" + ext.lstrip('.').replace('.', r'\.') + ')$'
    for f in sorted(os.listdir(data_folder)):
        m = re.search(regex, f)
        if m is None:
            continue
        capture_groups = m.groupdict()
        does_indulge = capture_groups['indulge_prototype'] is not None
        params = (capture_groups['how'], does_indulge)
        if params in norm_params:
            path = os.path.join(data_folder, f)
            capture_groups.update(dict(
                file = f,
                path = path,
                does_indulge = does_indulge,
            ))
            yield capture_groups
            
            
def get_wavescape_fnames(wavescape_folder, norm_params, fname, summaries=False, grey=False):
    norm_params = check_norm_params(norm_params)
    assert len(norm_params) == 1, "This function is meant to fetch images for one type of normalization only."
    how, indulge = norm_params[0]
    if indulge:
        # then we need to get the 6th coefficients of indulge=False
        norm_params.append((how, False))
    found = {}
    for groups in find_wavescapes(wavescape_folder, norm_params, fname, None, grey):
        if summaries:
            if groups['by'] is None:
                continue
            key = groups['by']
        else:
            if groups['coeff'] is None:
                continue
            if indulge and not (groups['does_indulge'] or groups['coeff'] == '6'):
                # this lets the 6th coeff through if indulge is wanted (unindulged are identical)
                continue
            key = int(groups['coeff'])
        found[key] = groups['file']
    return found


def get_correlations(data_folder, long=True):
    """Returns a dictionary of pickled correlation matrices."""
    data_folder = resolve_dir(data_folder)
>>>>>>> f2b82fc8
    result = {}
    for f in os.listdir(data_folder):
        m = re.search(data_regex, f)
        if m is not None:
            capture_groups = m.groupdict()
            does_indulge = capture_groups['indulge_prototype'] is not None
            if capture_groups['how'] == normalization and does_indulge == indulge_prototypes:
                path = os.path.join(data_folder, f)
                try:
                    with gzip.GzipFile(path, "r") as zip_file:
                        mag_phase_mx = np.load(zip_file, allow_pickle=True)
                        result[capture_groups['fname']] = mag_phase_mx
                except Exception:
                    print(path)
    if len(result) == 0:
        print(f"No pickled numpy matrices with correct file names found in {data_folder}.")
    return result

def get_maj_min_coeffs(debussy_repo='.'):
    pcms = get_pcms(debussy_repo)
    return {fname: pitch_class_matrix_to_minor_major(pcm) for fname, pcm in pcms.items()}


def get_metadata(debussy_repo='.'):
    md_path = os.path.join(debussy_repo, 'metadata.tsv')
    dur_path = os.path.join(debussy_repo, 'durations/spotify_median_durations.json')
    metadata = pd.read_csv(md_path, sep='\t', index_col=1)
    print(f"Metadata for {metadata.shape[0]} files.")
    with open('durations/spotify_median_durations.json', 'r', encoding='utf-8') as f:
        durations = json.load(f)
    idx2key = pd.Series(metadata.index.str.split('_').map(lambda l: l[0][1:] if l[0] != 'l000' else l[1]), index=metadata.index)
    fname2duration = idx2key.map(durations).rename('median_recording')
    fname2year = ((metadata.composed_end + metadata.composed_start) / 2).rename('year')
    qb_per_minute = (60 * metadata.length_qb_unfolded / fname2duration).rename('qb_per_minute')
    sounding_notes_per_minute = (60 * metadata.all_notes_qb / fname2duration).rename('sounding_notes_per_minute')
    sounding_notes_per_qb = (metadata.all_notes_qb / metadata.length_qb_unfolded).rename('sounding_notes_per_qb')
    return pd.concat([
        metadata,
        fname2year,
        fname2duration,
        qb_per_minute,
        sounding_notes_per_qb,
        sounding_notes_per_minute
    ], axis=1)

def get_most_resonant(mag_phase_mx_dict):
    max_coeff, max_mag, inv_entropy = zip(*(most_resonant(mag_phase_mx[...,0]) 
                                            for mag_phase_mx in mag_phase_mx_dict.values()))
    return (
        dict(zip(mag_phase_mx_dict.keys(), max_coeff)),
        dict(zip(mag_phase_mx_dict.keys(), max_mag)),
        dict(zip(mag_phase_mx_dict.keys(), inv_entropy))
    )

@lru_cache
def get_pcms(debussy_repo='.'):
    pcvs = get_pcvs(debussy_repo, pandas=False)
    return {fname: build_utm_from_one_row(pcv) for fname, pcv in pcvs.items()} 

@lru_cache
def get_pcvs(debussy_repo, pandas=False):
    pcv_path = os.path.join(debussy_repo, 'pcvs')
    pcv_files = [f for f in os.listdir(pcv_path) if f.endswith('pcvs.tsv')]
    pcv_dfs = {get_standard_filename(fname): pd.read_csv(os.path.join(pcv_path, fname), sep='\t', index_col=0) for fname in sorted(pcv_files)}
    pcv_dfs = {k: parse_interval_index(v).fillna(0.0) for k, v in pcv_dfs.items()}
    if not pandas:
        pcv_dfs = {k: v.to_numpy() for k, v in pcv_dfs.items()}
    return pcv_dfs


def get_standard_filename(fname):
    fname_filter = r"(l\d{3}(?:-\d{2})?(?:_[a-z]+){1,2})"
    m = re.search(fname_filter, fname)
    if m is None:
        return
    return m.groups(0)[0]

def get_ttms(debussy_repo='.'):
    pcms = get_pcms(debussy_repo)
    return {fname: pitch_class_matrix_to_tritone(pcm) for fname, pcm in pcms.items()}


def parse_interval_index(df, name='iv'):
    iv_regex = r"\[([0-9]*\.[0-9]+), ([0-9]*\.[0-9]+)\)"
    df = df.copy()
    values = df.index.str.extract(iv_regex).astype(float)
    iix = pd.IntervalIndex.from_arrays(values[0], values[1], closed='left', name=name)
    df.index = iix
    return df

def test_dict_keys(dict_keys, metadata):
    found_fnames = metadata.index.isin(dict_keys)
    if found_fnames.all():
        print("Found matrices for all files listed in metadata.tsv.")
    else:
        print(f"Couldn't find matrices for the following files:\n{metadata.index[~found_fnames].to_list()}.")

def get_center_of_mass(mag_phase_mx_dict):
    return {fname: center_of_mass(mag_phase_mx[...,0]) for fname, mag_phase_mx in mag_phase_mx_dict.items()}

def get_mean_resonance(mag_phase_mx_dict):
    return {fname: np.mean(mag_phase_mx[...,0], axis=(0,1)) for fname, mag_phase_mx in mag_phase_mx_dict.items()}

def add_to_metrics(metrics_df, dict_metric, name_metrics):
    
    if type(name_metrics) == str:
        df_tmp = pd.Series(dict_metric, name=name_metrics)
    else:
        if name_metrics[0] in metrics_df.columns:
            metrics_df = metrics_df.drop(columns=name_metrics)
        df_tmp = pd.DataFrame(dict_metric).T
        df_tmp.columns = name_metrics
    metrics_df = metrics_df.merge(df_tmp, left_index=True, right_index=True)
    return metrics_df

def get_partition_entropy(max_coeffs):
    return {fname: partititions_entropy(make_adj_list(max_coeff)) for fname, max_coeff in max_coeffs.items()}
    
def get_percentage_resonance(max_coeffs, entropy_mat=False):
    if entropy_mat == False:
        return {fname: np.divide(np.array([(max_coeff == i).sum() for i in range(6)]), max_coeff.shape[0]*max_coeff.shape[1]) for fname, max_coeff in max_coeffs.items()}
    else:
        return {fname: np.divide(np.array([(entropy_mat[fname] * (max_coeff == i)).sum() for i in range(6)]), max_coeff.shape[0]*max_coeff.shape[1]) for fname, max_coeff in max_coeffs.items()}

def get_moment_of_inertia(max_coeffs, max_mags):
    
    
    return {fname: np.divide(np.array(
        [
            (
                max_mags[fname][max_coeff == i] * 
                (np.flip(np.square(np.divide(np.indices(max_mags[fname].shape)[0], max_coeff.shape[1]))))[max_coeff == i]
            
            ).sum() 
        for i in range(6)
        ]), 
        max_coeff.shape[0]*max_coeff.shape[1]) 
        for fname, max_coeff in max_coeffs.items()
        
        }

<|MERGE_RESOLUTION|>--- conflicted
+++ resolved
@@ -1,3 +1,4 @@
+from collections import defaultdict
 from functools import lru_cache
 from itertools import product
 import os, re, gzip, json
@@ -6,31 +7,45 @@
 from IPython.display import display, HTML
 from wavescapes import apply_dft_to_pitch_class_matrix, build_utm_from_one_row
 
-from utils import most_resonant, pitch_class_matrix_to_minor_major,  pitch_class_matrix_to_tritone, center_of_mass, partititions_entropy, make_adj_list
-
-def get_dfts(debussy_repo='.'):
+from utils import most_resonant, pitch_class_matrix_to_tritone, utm2long, long2utm, max_pearsonr_by_rotation
+
+NORM_METHODS = ['0c', 'post_norm', 'max_weighted', 'max']
+
+def get_dfts(debussy_repo='.', long=True):
     pcvs = get_pcvs(debussy_repo)
-    return {fname: apply_dft_to_pitch_class_matrix(pcv) for fname, pcv in pcvs.items()}
-
-
-def get_mag_phase_mx(data_folder, normalization='0c', indulge_prototypes=False):
-    """_summary_
+    return {fname: apply_dft_to_pitch_class_matrix(pcv, long=long) for fname, pcv in pcvs.items()}
+
+def load_pickled_file(path, long=True):
+    """Unzips and loads the file and returns it in long or square format."""
+    try:
+        with gzip.GzipFile(path, "r") as zip_file:
+            matrix = np.load(zip_file, allow_pickle=True)
+    except Exception as e:
+        print(f"Loading pickled {path} failed with exception\n{e}")
+        return None
+    n, m = matrix.shape[:2]
+    if long and matrix.ndim > 2 and n == m:
+        matrix = utm2long(matrix)
+    if not long and n != m:
+        matrix = long2utm(matrix)
+    return matrix
+
+def get_mag_phase_mx(data_folder, norm_params, long=True):
+    """ Search data_folder for pickled magnitude_phase matrices corresponding to one
+    or several normalization methods and load them into a dictionary.
 
     Parameters
     ----------
-    data_folder : _type_
-        _description_
-    normalization : str, optional
-        _description_, by default '0c'
-    indulge_prototypes : bool, optional
-        _description_, by default False
+    data_folder : str
+        Directory to scan for files.
+    norm_params : list of tuple
+        The return format depends on whether you pass one or several (how, indulge_prototypes) pairs.
+    long : bool, optional
+        By default, all matrices are loaded in long format. Pass False to cast to square
+        matrices where the lower left triangle beneath the diagonal is zero.
 
     Returns
     -------
-<<<<<<< HEAD
-    dict
-        {fname -> np.array} (NxNx6x2) magnitude-phase matrices with selected normalization applied.
-=======
     dict of str or dict of dict
         If norm_params is a (list containing a) single tuple, the result is a {debussy_filename -> pickle_filepath}
         dict. If it contains several tuples, the result is a {debussy_filename -> {norm_params -> pickle_filepath}}
@@ -86,7 +101,7 @@
         html += "</tr>"
     html += "</table>"
     display(HTML(html))
-    
+
 
 def find_pickles(data_folder, norm_params, ext='npy.gz'):
     """ Generator function that scans data_folder for particular filenames
@@ -107,16 +122,10 @@
     ------
     (str, int), str, str
         For each found file matching the critera, return norm_params, debussy_fname, pickled_filepath
->>>>>>> f2b82fc8
     """
-    how = ('0c', 'post_norm', 'max_weighted', 'max')
-    assert normalization in how, f"normalization needs to be one of {how}, not {normalization}"
-    data_folder = os.path.expanduser(data_folder)
+    norm_params = check_norm_params(norm_params)
+    data_folder = resolve_dir(data_folder)
     assert os.path.isdir(data_folder), data_folder + " is not an existing directory."
-<<<<<<< HEAD
-    data_regex = r"^(?P<fname>.*)-(?:c(?P<coeff>\d)-)?(?P<how>0c|post_norm|max|max_weighted)(?P<indulge_prototype>\+indulge)?\.(?P<extension>png|npy\.gz)$"
-    # this regex can also be used for the computed wavescapes, which is why it includes the <coeff> group and allows for the extension png
-=======
     ext_reg = ext.lstrip('.').replace('.', r'\.') + ')$'
     data_regex = r"^(?P<fname>.*?)-(?P<how>0c|post_norm|max|max_weighted)(?P<indulge_prototype>\+indulge)?\.(?P<extension>" + ext_reg
     for f in sorted(os.listdir(data_folder)):
@@ -129,8 +138,8 @@
         if params in norm_params:
             path = os.path.join(data_folder, f)
             yield params, capture_groups['fname'], path
-                
-                
+
+
 def find_wavescapes(data_folder, norm_params, fname=None, summary_by_ent=None, grey=None, ext='png'):
     """ Generator function that scans data_folder for particular filenames
      and yields the paths.
@@ -182,8 +191,8 @@
                 does_indulge = does_indulge,
             ))
             yield capture_groups
-            
-            
+
+
 def get_wavescape_fnames(wavescape_folder, norm_params, fname, summaries=False, grey=False):
     norm_params = check_norm_params(norm_params)
     assert len(norm_params) == 1, "This function is meant to fetch images for one type of normalization only."
@@ -211,28 +220,30 @@
 def get_correlations(data_folder, long=True):
     """Returns a dictionary of pickled correlation matrices."""
     data_folder = resolve_dir(data_folder)
->>>>>>> f2b82fc8
     result = {}
-    for f in os.listdir(data_folder):
-        m = re.search(data_regex, f)
-        if m is not None:
-            capture_groups = m.groupdict()
-            does_indulge = capture_groups['indulge_prototype'] is not None
-            if capture_groups['how'] == normalization and does_indulge == indulge_prototypes:
-                path = os.path.join(data_folder, f)
-                try:
-                    with gzip.GzipFile(path, "r") as zip_file:
-                        mag_phase_mx = np.load(zip_file, allow_pickle=True)
-                        result[capture_groups['fname']] = mag_phase_mx
-                except Exception:
-                    print(path)
+    for f in sorted(os.listdir(data_folder)):
+        if f.endswith('-correlations.npy.gz'):
+            fname = f[:-20]
+            corr = load_pickled_file(os.path.join(data_folder, f), long=long)
+            if corr is not None:
+                result[fname] = corr
     if len(result) == 0:
         print(f"No pickled numpy matrices with correct file names found in {data_folder}.")
     return result
 
-def get_maj_min_coeffs(debussy_repo='.'):
-    pcms = get_pcms(debussy_repo)
-    return {fname: pitch_class_matrix_to_minor_major(pcm) for fname, pcm in pcms.items()}
+
+def get_maj_min_coeffs(debussy_repo='.', long=True, get_arg_max=False):
+    """Returns a dictionary of all pitch-class matrices' maximum correlations with a
+    major and a minor profile."""
+    pcms = get_pcms(debussy_repo, long=True)
+    result = {}
+    for fname, pcm in pcms.items():
+        maj_min = np.column_stack([
+            max_pearsonr_by_rotation(pcm, 'mozart_major', get_arg_max=get_arg_max),
+            max_pearsonr_by_rotation(pcm, 'mozart_minor', get_arg_max=get_arg_max)
+        ])
+        result[fname] = maj_min if long else long2utm(maj_min)
+    return result
 
 
 def get_metadata(debussy_repo='.'):
@@ -267,16 +278,17 @@
     )
 
 @lru_cache
-def get_pcms(debussy_repo='.'):
+def get_pcms(debussy_repo='.', long=True):
     pcvs = get_pcvs(debussy_repo, pandas=False)
-    return {fname: build_utm_from_one_row(pcv) for fname, pcv in pcvs.items()} 
+    return {fname: build_utm_from_one_row(pcv, long=long) for fname, pcv in pcvs.items()}
 
 @lru_cache
 def get_pcvs(debussy_repo, pandas=False):
-    pcv_path = os.path.join(debussy_repo, 'pcvs')
-    pcv_files = [f for f in os.listdir(pcv_path) if f.endswith('pcvs.tsv')]
-    pcv_dfs = {get_standard_filename(fname): pd.read_csv(os.path.join(pcv_path, fname), sep='\t', index_col=0) for fname in sorted(pcv_files)}
-    pcv_dfs = {k: parse_interval_index(v).fillna(0.0) for k, v in pcv_dfs.items()}
+    pcvs_path = os.path.join(debussy_repo, 'pcvs', 'debussy-w0.5-piece-wise-pc-q1-slices-pcvs.tsv')
+    pcvs = pd.read_csv(pcvs_path, sep='\t', index_col=[0, 1, 2])
+    pcv_dfs = {fname: pcv_df.reset_index(level=[0,1], drop=True) for fname, pcv_df in pcvs.groupby(level=1)}
+    if pandas:
+        pcv_dfs = {k: parse_interval_index(v) for k, v in pcv_dfs.items()}
     if not pandas:
         pcv_dfs = {k: v.to_numpy() for k, v in pcv_dfs.items()}
     return pcv_dfs
@@ -289,9 +301,60 @@
         return
     return m.groups(0)[0]
 
-def get_ttms(debussy_repo='.'):
-    pcms = get_pcms(debussy_repo)
+def get_ttms(debussy_repo='.', long=True):
+    """Returns a dictionary with the results of the tritone detector run on all pitch-class matrices."""
+    pcms = get_pcms(debussy_repo, long=long)
     return {fname: pitch_class_matrix_to_tritone(pcm) for fname, pcm in pcms.items()}
+
+
+def make_feature_vectors(data_folder, norm_params, long=True):
+    """ Return a dictionary with concatenations of magnitude-phase matrices for the
+     selected normalizations with the corresponding correlation matrices.
+
+    Parameters
+    ----------
+    data_folder : str
+        Folder containing the pickled matrices.
+    norm_params : list of tuple
+        The return format depends on whether you pass one or several (how, indulge_prototypes) pairs.
+    long : bool, optional
+        By default, all matrices are loaded in long format. Pass False to cast to square
+        matrices where the lower left triangle beneath the diagonal is zero.
+
+    Returns
+    -------
+    dict of str or dict of dict
+        If norm_params is a (list containing a) single tuple, the result is a {debussy_filename -> feature_matrix}
+        dict. If it contains several tuples, the result is a {debussy_filename -> {norm_params -> feature_matrix}}
+    """
+    norm_params = check_norm_params(norm_params)
+    several = len(norm_params) > 1
+    result = defaultdict(dict) if several else dict()
+    mag_phase_mx_dict = get_mag_phase_mx(data_folder, norm_params, long=True)
+    correl_dict = get_correlations(data_folder, long=True)
+    m_keys, c_keys = set(mag_phase_mx_dict.keys()), set(correl_dict.keys())
+    m_not_c, c_not_m = m_keys.difference(c_keys), c_keys.difference(m_keys)
+    if len(m_not_c) > 0:
+        print(f"No pickled correlations found for the following magnitude-phase matrices: {m_not_c}.")
+    if len(c_not_m) > 0:
+        print(f"No pickled magnitude-phase matrices found for the following correlations: {c_not_m}.")
+    key_intersection = m_keys.intersection(c_keys)
+    for fname in key_intersection:
+        corr = correl_dict[fname]
+        mag_phase = mag_phase_mx_dict[fname]
+        if several:
+            for norm in norm_params:
+                if not norm in mag_phase:
+                    print(f"No pickled magnitude-phase matrix found for the {norm} normalization "
+                          f"of {fname}.")
+                    continue
+                mag_phase_mx = mag_phase[norm][..., 0]
+                features = np.column_stack([mag_phase_mx, corr])
+                result[fname][norm] = features if long else long2utm(features)
+        else:
+            features = np.column_stack([mag_phase[..., 0], corr])
+            result[fname] = features if long else long2utm(features)
+    return result
 
 
 def parse_interval_index(df, name='iv'):
@@ -316,7 +379,7 @@
     return {fname: np.mean(mag_phase_mx[...,0], axis=(0,1)) for fname, mag_phase_mx in mag_phase_mx_dict.items()}
 
 def add_to_metrics(metrics_df, dict_metric, name_metrics):
-    
+
     if type(name_metrics) == str:
         df_tmp = pd.Series(dict_metric, name=name_metrics)
     else:
@@ -329,7 +392,7 @@
 
 def get_partition_entropy(max_coeffs):
     return {fname: partititions_entropy(make_adj_list(max_coeff)) for fname, max_coeff in max_coeffs.items()}
-    
+
 def get_percentage_resonance(max_coeffs, entropy_mat=False):
     if entropy_mat == False:
         return {fname: np.divide(np.array([(max_coeff == i).sum() for i in range(6)]), max_coeff.shape[0]*max_coeff.shape[1]) for fname, max_coeff in max_coeffs.items()}
@@ -337,19 +400,27 @@
         return {fname: np.divide(np.array([(entropy_mat[fname] * (max_coeff == i)).sum() for i in range(6)]), max_coeff.shape[0]*max_coeff.shape[1]) for fname, max_coeff in max_coeffs.items()}
 
 def get_moment_of_inertia(max_coeffs, max_mags):
-    
-    
+
+
     return {fname: np.divide(np.array(
         [
             (
-                max_mags[fname][max_coeff == i] * 
+                max_mags[fname][max_coeff == i] *
                 (np.flip(np.square(np.divide(np.indices(max_mags[fname].shape)[0], max_coeff.shape[1]))))[max_coeff == i]
-            
-            ).sum() 
+
+            ).sum()
         for i in range(6)
-        ]), 
-        max_coeff.shape[0]*max_coeff.shape[1]) 
+        ]),
+        max_coeff.shape[0]*max_coeff.shape[1])
         for fname, max_coeff in max_coeffs.items()
-        
+
         }
 
+def resolve_dir(d):
+    """ Resolves '~' to HOME directory and turns ``d`` into an absolute path.
+    """
+    if d is None:
+        return None
+    if '~' in d:
+        return os.path.expanduser(d)
+    return os.path.abspath(d)