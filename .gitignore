--- conflicted
+++ resolved
@@ -1,12 +1,8 @@
-*.DS_Store
-*.mscx,
-*.mscz,
-.~*
-.mscbackup
-.ipynb_checkpoints
-.idea
-<<<<<<< HEAD
-__pycache__
-=======
-__pycache__
->>>>>>> e7612d77
+*.DS_Store
+*.mscx,
+*.mscz,
+.~*
+.mscbackup
+.ipynb_checkpoints
+.idea
+__pycache__