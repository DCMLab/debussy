--- conflicted
+++ resolved
@@ -1,14 +1,10 @@
-<<<<<<< HEAD
 from wavescapes import build_utm_from_one_row
-=======
 from functools import lru_cache
 from itertools import islice
 
 from matplotlib import pyplot as plt
 from wavescapes import legend_decomposition
->>>>>>> f2b82fc8
 from wavescapes.color import circular_hue
-from glob import glob
 import numpy as np
 import math
 from scipy import ndimage
@@ -35,41 +31,49 @@
     return int(square_n)
 
 
-
-MOZART_PROFILES = {
- 'major': {0: 0.20033700035703508,
-  1: 0.010812613711830977,
-  2: 0.11399209672667372,
-  3: 0.012104110819714938,
-  4: 0.13638736763981654,
-  5: 0.1226311293358654,
-  6: 0.018993520966402003,
-  7: 0.20490464831336042,
-  8: 0.014611863068643751,
-  9: 0.07414111247856302,
-  10: 0.011351150687477073,
-  11: 0.07973338589461738},
- 'minor': {0: 0.1889699424221723,
-  1: 0.008978237532936468,
-  2: 0.11060533806574259,
-  3: 0.1308781295283801,
-  4: 0.011630786793101157,
-  5: 0.11019324778803881,
-  6: 0.029590747199631288,
-  7: 0.21962043820162988,
-  8: 0.07742468998919953,
-  9: 0.012129908077215472,
-  10: 0.020386372564054407,
-  11: 0.07959216183789804}}
-
-key_profiles = {
-    'major': np.array(list(MOZART_PROFILES['major'].values())),
-    'minor': np.array(list(MOZART_PROFILES['minor'].values()))
-}
-rotated_kp = {(mode, rotation): np.roll(kp, rotation) for mode, kp in key_profiles.items() for rotation in range(12)}
-
-
-
+def long2utm(long):
+    n, *m = long.shape
+    square_n = longn2squaren(n)
+    A = np.zeros_like(long, shape=(square_n, square_n, *m))
+    A[np.triu_indices(square_n)] = long
+    return A
+
+
+def longix2squareix(ix, n, from_to=False):
+    """ Turn the index of a long format UTM (upper triangle matrix) into
+    coordinates of a square format UTM.
+
+    Parameters
+    ----------
+    ix : int
+        Index to convert.
+    n : int
+        Side length of the square matrix.
+    from_to : bool, optional
+        By default, the returned coordinates signify (segment_length, last_segment).
+        Pass True to return (first_segment, last_segment) instead.
+
+
+    Returns
+    -------
+    (int, int)
+        See `from_to`.
+    """
+    x, y = divmod(ix, n)
+    if from_to:
+        x = y - x
+    return x, y
+
+
+def squareix2longix(x, y, n):
+    assert x < n and y < n, "Coordinates need to be smaller than n."
+    assert y >= x, f"Coordinates ({x}, {y}) are not within an upper triangular matrix."
+    return sum(islice(range(n, -1, -1), x)) + y - x
+
+
+########################################
+# Inspecting complex matrices
+########################################
 
 def comp2str(c, dec=2):
     """Interpret a complex number as magnitude and phase and convert into a human-readable string."""
@@ -91,7 +95,7 @@
     Parameters
     ----------
     dft : np.array
-        (NxNx6) complex matrix 
+        (NxNx7) complex square matrix or (Nx7) complex long matrix.
     x : int
         By default, x designates the row of the wavescape ('length-to notation'). If `invert_x` is 
         set to True, x is the leftmost index of the selected interval ('from-to notation').
@@ -111,43 +115,67 @@
     np.array[str or complex]
         Shape 1 or 7 depending on `coeff`, dtype depends on `deg`.
     """
-    xs, ys, _ = dft.shape
+    assert dft.ndim in (2, 3), f"2D or 3D, not {dft.ndim}D"
+    if dft.ndim == 2:
+        is_long = True
+        long_n, n_coeff = dft.shape
+        n = longn2squaren(long_n)
+        xs, ys = n, n
+    else:
+        is_long = False
+        xs, ys, n_coeff = dft.shape
+    if coeff is not None:
+        assert 0 <= coeff < n_coeff, f"0 <= coeff < {n_coeff}"
     assert 0 <= x < xs, f"0 <= x < {xs}; received x = {x}" 
     assert 0 <= y < ys, f"0 <= y < {ys}; received y = {y}"
     if invert_x:
         x = y - x
-    if coeff is None:
-        result = dft[x,y]
+    if is_long:
+        ix = squareix2longix(x, y, n)
+        result = dft[ix]
     else:
-        assert 0 <= coeff < 7, "0 <= coeff < 7"
-        result = dft[x,y,[coeff]]
+        result = dft[x, y]
+    if coeff is not None:
+        result = result[[coeff]]
     if deg:
         return comp2str_vec(result)[:, None]
     return np.apply_along_axis(comp2mag_phase, -1, result).T
 
 
+########################################
+# Summary wavescapes
+########################################
+
 def most_resonant(mag_mx, add_one=False):
-    """ Inpute: NxNx6 matrix of magnitudes
+    """ Inpute: NxNx6 matrix of magnitudes or N(N+1)/2x6 long format
     Computes 3 NxNx1 matrices containing:
         the inverse entropy of the 6 coefficients at each point of the matrix
         the maximum value among the 6 coefficients
         the max coefficient
     """
-
-    utm_max = np.max(mag_mx, axis=2)
-    utm_argmax = np.argmax(mag_mx, axis=2)
+    is_square = mag_mx.ndim == 3
+    utm_max = np.max(mag_mx, axis=-1)
+    utm_argmax = np.argmax(mag_mx, axis=-1)
     if add_one:
         utm_argmax = np.triu(utm_argmax + 1)
-    utm_entropy = MinMaxScaler().fit_transform(1 - (entropy(mag_mx, axis=2) / entropy(np.array([1]*mag_mx.shape[2]))))  #the normalization is completely arbitrary and should be changed
-
+    if is_square:
+        # so we don't apply entropy to zero-vectors
+        mag_mx = utm2long(mag_mx)
+    utm_entropy = 1 - (entropy(mag_mx, axis=-1) / np.log(mag_mx.shape[-1]))  # entropy and np.log have same base e
+    utm_entropy = MinMaxScaler().fit_transform(utm_entropy.reshape(-1, 1)).reshape(-1)
+    if is_square:
+        utm_entropy = long2utm(utm_entropy)
     return utm_argmax, utm_max, utm_entropy
 
-def most_resonant2color(max_coeff, opacity, hue_segments=6, **kwargs):
-    if hue_segments is None:
-        hue_segments = max_coeff.max()
-    hue_segment = math.tau / hue_segments
+def most_resonant2color(max_coeff, opacity, **kwargs):
+    hue_segment = math.tau / max_coeff.max()
     phase = max_coeff * hue_segment
-    mag_phase_mx = np.dstack([opacity, phase])
+    mag_dims, phase_dims = opacity.ndim, phase.ndim
+    assert mag_dims == phase_dims, f"Both arrays should have the same dimensionality"
+    if mag_dims > 1:
+        mag_phase_mx = np.dstack([opacity, phase])
+    else:
+        mag_phase_mx = np.column_stack([opacity, phase])
     return circular_hue(mag_phase_mx, **kwargs)
 
 def make_color_legend(file_path=None):
@@ -160,14 +188,91 @@
         plt.savefig(file_path)
 
 
+########################################
+# Measures
+########################################
+
+PITCH_CLASS_PROFILES = {'mozart_major': [0.20033700035703508,
+                                         0.010812613711830977,
+                                         0.11399209672667372,
+                                         0.012104110819714938,
+                                         0.13638736763981654,
+                                         0.1226311293358654,
+                                         0.018993520966402003,
+                                         0.20490464831336042,
+                                         0.014611863068643751,
+                                         0.07414111247856302,
+                                         0.011351150687477073,
+                                         0.07973338589461738],
+                        'mozart_minor': [0.1889699424221723,
+                                         0.008978237532936468,
+                                         0.11060533806574259,
+                                         0.1308781295283801,
+                                         0.011630786793101157,
+                                         0.11019324778803881,
+                                         0.029590747199631288,
+                                         0.21962043820162988,
+                                         0.07742468998919953,
+                                         0.012129908077215472,
+                                         0.020386372564054407,
+                                         0.07959216183789804]}
+
+@lru_cache
+def get_precomputed_rotations(key):
+    assert key in PITCH_CLASS_PROFILES, f"Key needs to be one of {list(PITCH_CLASS_PROFILES.keys())}," \
+                                        f"not {key}."
+    b = np.array(PITCH_CLASS_PROFILES[key])
+    n = b.shape[0]
+    B_rotated_cols = np.array([np.roll(b, i) for i in range(n)]).T
+    B = B_rotated_cols - b.mean()
+    b_std = b.std()
+    return B, b_std, n
+
+
+def max_pearsonr_by_rotation(A, b, get_arg_max=False):
+    """ For every row in A return the maximum person correlation from all transpositions of b
+
+    Parameters
+    ----------
+    A : np.array
+      (n,m) matrix where the highest correlation will be found for each row.
+    b : np.array or str
+      (m,) vector to be rolled m times to find the highest possible correlation.
+      You can pass a key to use precomputed values for the profiles contained in
+      PITCH_CLASS_PROFILES
+    get_arg_max : bool, optional
+      By default, an (n,) vector with the maximum correlation per row of A is returned.
+      Set to True to retrieve an (n,2) matrix where the second column has the argmax,
+      i.e. the number of the rotation producing the highest correlation.
+
+    Returns
+    -------
+    np.array
+      (n,) or (n,2) array
+    """
+    if isinstance(b, str):
+        B, b_std, n = get_precomputed_rotations(b)
+    else:
+        b = b.flatten()
+        n = b.shape[0]
+        B_rotated_cols = np.array([np.roll(b, i) for i in range(n)]).T
+        B = B_rotated_cols - b.mean()
+        b_std = b.std()
+    assert n == A.shape[1], f"Profiles in A have length {A.shape[1]} but the profile to roll and" \
+                            f"compare has length {n}."
+    norm_by = A.std(axis=1, keepdims=True) * b_std * n
+    all_correlations = (A - A.mean(axis=1, keepdims=True)) @ B
+    all_correlations = np.divide(all_correlations, norm_by, out=np.zeros_like(all_correlations), where=norm_by > 0)
+    if get_arg_max:
+        return np.stack([all_correlations.max(axis=1), all_correlations.argmax(axis=1)]).T
+    return all_correlations.max(axis=1)
+
     
-def center_of_mass(utm):
-    vcoms = []
-    shape_y, shape_z = np.shape(utm)[1:3]
-    for i in range(shape_z):
-        utm_interest = utm[:,:,i]
-        vcoms.append(ndimage.measurements.center_of_mass(utm_interest)[0]/shape_y)
-    return vcoms
+def center_of_mass(index, utm):
+    shape_x, shape_y = np.shape(utm)[:2]
+    utm_interest = np.abs(utm[:,:,index])
+    vcom, hcom = ndimage.measurements.center_of_mass(utm_interest)
+    return (hcom/shape_x, vcom/shape_y)
 
 def pitch_class_matrix_to_tritone(pc_mat):
     """
@@ -176,25 +281,26 @@
     DFT individually to all the pitch class distributions.
     """
     coeff_nmb = 6
-    res = np.linalg.norm(np.multiply(pc_mat, np.roll(pc_mat, coeff_nmb, axis=2))[...,:coeff_nmb], axis=2)
-    return res.reshape((res.shape[0], res.shape[1], 1))
-
-
-def pitch_class_matrix_to_minor_major(pc_mat, rotated_kp=rotated_kp):
-    """
-    This functions takes a list of N pitch class distributions,
-    modelised by a matrix of float numbers, and apply the 
-    DFT individually to all the pitch class distributions.
-    """
-    #res = np.linalg.norm(np.apply_along_axis(max_correlation, 2, pc_mat, rotated_kp ), axis=2)
-    res = max_correlation(pc_mat, rotated_kp)
-    
+    res = np.linalg.norm(np.multiply(pc_mat, np.roll(pc_mat, coeff_nmb, axis=-1))[...,:coeff_nmb], axis=-1)
     return res
 
-def max_correlation(pc_mat, rotated_kp):
-    coeffs_major_minor = np.array([[[pearsonr(pc_mat[i,j,:], kp)[0] for kp in rotated_kp.values()] for j in range(pc_mat.shape[1])] for i in range(pc_mat.shape[0])])
-    return np.stack((coeffs_major_minor[...,:12].max(axis=2), coeffs_major_minor[...,12:].max(axis=2)), axis=2)
-
+
+def build_custom_utm_from_one_row(res, how='mean'):
+    """
+    """
+    pcv_nmb = np.shape(res)[0]
+    for i in range(1, pcv_nmb):
+        for j in range(0, pcv_nmb-i):
+            if how == 'mean':
+                res[i][i+j] = np.mean(np.array([res[0][i+j],res[i-1][i+j-1]]), axis=0)
+            else:
+                res[i][i+j] = np.max(np.array([res[0][i+j],res[i-1][i+j-1]]), axis=0)
+    return res
+
+
+########################################
+# still to adjust from Digital Musicology project
+########################################
 
 def add_to_adj_list(adj_list, a, b):
     adj_list.setdefault(a, []).append(b)
@@ -202,7 +308,7 @@
 
 def make_adj_list(max_coeff):
     adj_list = {}
-        
+
     utm_index = np.arange(0, max_coeff.shape[0]*max_coeff.shape[1]).reshape(max_coeff.shape[0], max_coeff.shape[1])
     for i in range(len(max_coeff)):
         for j in range(len(max_coeff)):
