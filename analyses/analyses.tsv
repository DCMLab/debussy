--- conflicted
+++ resolved
@@ -128,11 +128,8 @@
 117-05	18	0	21	0	majmin	B maj		Kopp
 117-05	10	0	11	7/16	penta			Kopp
 117-05	3	0	4	0	penta		D# odd note	Kopp
-<<<<<<< HEAD
 117-05	24	0	30	0	octa			Kopp
-=======
 117-05	24	0	30	0	octa	(0,1)		Kopp
->>>>>>> 63c3485c
 117-05	49	0	64	0	majmin	B maj	unresolved leading tones	Kopp
 117-05	74	0	81	0	penta		penta RH+ chromaticism, check inconsistency with Tymoczko	Kopp
 117-05	86	0	94	0	penta		check Tymoczko	Kopp
@@ -189,9 +186,6 @@
 136-07	7	0	10	0	penta 	Db	chromatic background + penta motive made of maj seconds	Uchida
 136-07	11	0	10	0	penta 	F	chromatic background + penta motive-> tritones overall	Uchida
 123-09	21	0	25	0	majmin	C		Webb
-<<<<<<< HEAD
-123-09	44	0	46	1	penta			Webb
-=======
 123-09	44	0	46	1	penta			Webb
 117-10	1	0	3	0	penta	G 	open chords	SL
 117-10	3	0	5	0	modal(?) penta(?)	F lydian	G penta over F bass 	SL
@@ -254,5 +248,4 @@
 75-03	37	0	41	0	majmin	E maj		SL
 75-03	43	0	47	0	modal	Ab mixolydian		SL
 108	11	0	15	0	wt	0	pure	JH
-108	15	0	19	0	wt	1	pure	JH
->>>>>>> 63c3485c
+108	15	0	19	0	wt	1	pure	JH